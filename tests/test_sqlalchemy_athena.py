--- conflicted
+++ resolved
@@ -10,11 +10,7 @@
 import numpy as np
 import pandas as pd
 import sqlalchemy
-<<<<<<< HEAD
-from sqlalchemy import Integer, String, types
-=======
 from sqlalchemy import types
->>>>>>> a7784072
 from sqlalchemy.engine import create_engine
 from sqlalchemy.exc import NoSuchTableError
 from sqlalchemy.sql import expression
@@ -599,13 +595,7 @@
             awsathena_location=f"{ENV.s3_staging_dir}{SCHEMA}/{table_name}",
         )
         conn.execute(CreateTable(table), parameter="some value")
-<<<<<<< HEAD
-        actual = Table(table_name, MetaData(), autoload_with=conn)
-=======
         actual = Table(table_name, MetaData(schema=SCHEMA), autoload_with=conn)
-        self.assertIsNot(actual, table)
-        self.assertIsNot(actual.metadata, table.metadata)
->>>>>>> a7784072
         self.assertEqual(actual.c[column_name].comment, comment)
 
     @with_engine()
@@ -620,7 +610,6 @@
             awsathena_location=f"{ENV.s3_staging_dir}{SCHEMA}/{table_name}",
         )
         conn.execute(CreateTable(table), parameter="some value")
-<<<<<<< HEAD
         actual = Table(table_name, MetaData(), autoload_with=conn)
         self.assertEqual(actual.c[column_name].comment, comment)
 
@@ -637,11 +626,20 @@
         # The table will be created, but Athena does not support primary keys.
         table.create(bind=conn)
         actual = Table(table_name, MetaData(schema=SCHEMA), autoload_with=conn)
-=======
-        actual = Table(table_name, MetaData(schema=SCHEMA), autoload_with=conn)
-        self.assertIsNot(actual, table)
-        self.assertIsNot(actual.metadata, table.metadata)
-        self.assertEqual(actual.c[column_name].comment, comment)
+        ddl = CreateTable(actual).compile(dialect=dialect)
+        self.assertEqual(
+            str(ddl),
+            textwrap.dedent(
+                f"""
+                CREATE EXTERNAL TABLE {SCHEMA}.{table_name} (
+                \tpk INT
+                )
+                STORED AS PARQUET
+                LOCATION '{ENV.s3_staging_dir}{SCHEMA}/{table_name}/'\n\n
+                """
+            ),
+        )
+        self.assertEqual(len(actual.primary_key.columns), 0)
 
     @with_engine()
     def test_create_table_with_varchar_text_column(self, engine, conn):
@@ -660,23 +658,12 @@
         table.create(bind=conn)
         actual = Table(table_name, MetaData(schema=SCHEMA), autoload_with=conn)
 
->>>>>>> a7784072
         ddl = CreateTable(actual).compile(dialect=dialect)
         self.assertEqual(
             str(ddl),
             textwrap.dedent(
                 f"""
                 CREATE EXTERNAL TABLE {SCHEMA}.{table_name} (
-<<<<<<< HEAD
-                \tpk INT
-                )
-                STORED AS PARQUET
-                LOCATION '{ENV.s3_staging_dir}{SCHEMA}/{table_name}/'\n\n
-                """
-            ),
-        )
-        self.assertEqual(len(actual.primary_key.columns), 0)
-=======
                 \tcol_varchar STRING,
                 \tcol_varchar_length VARCHAR(10),
                 \tcol_varchar_type STRING,
@@ -703,5 +690,4 @@
 
         self.assertIsInstance(actual.c.col_text.type, types.String)
         self.assertNotIsInstance(actual.c.col_text.type, types.VARCHAR)
-        self.assertIsNone(actual.c.col_text.type.length)
->>>>>>> a7784072
+        self.assertIsNone(actual.c.col_text.type.length)